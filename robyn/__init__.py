--- conflicted
+++ resolved
@@ -15,7 +15,7 @@
 from robyn.logger import logger
 from robyn.processpool import run_processes
 from robyn.responses import serve_file, serve_html
-from robyn.robyn import FunctionInfo, HttpMethod, Request, Response, get_version
+from robyn.robyn import FunctionInfo, HttpMethod, Request, Response, get_version, jsonify
 from robyn.router import MiddlewareRouter, MiddlewareType, Router, WebSocketRouter
 from robyn.types import Directory, Header
 from robyn import status_codes
@@ -33,7 +33,7 @@
         self.file_path = file_object
         self.directory_path = directory_path
         self.config = config
-        self.dependencies = {"all":{'request':Request, 'response':Response}}
+        self.dependencies = {"ALL":{'request':Request, 'response':Response}}
         load_vars(project_root=directory_path)
         logging.basicConfig(level=self.config.log_level)
 
@@ -85,16 +85,12 @@
             route_type, endpoint, handler, is_const, self.dependencies, self.exception_handler
         )
 
-<<<<<<< HEAD
     def inject(self, route = None, http_method=None, **kwargs:Callable[...,any]): 
-=======
-    def inject(self, route = None, http_method=None, **kwargs:Callable[...,any]): #change kwargs to smth else?
->>>>>>> 8b5a1609
         if route: 
             if route not in self.dependencies:
                 self.dependencies[route] = {}
             self.dependencies[route].update(kwargs)
-            self.dependencies[route] |= self.dependencies["all"]
+            self.dependencies[route] |= self.dependencies["ALL"]
         else: 
             for element in self.dependencies:
                 self.dependencies[element].update(kwargs)
@@ -385,10 +381,11 @@
             self.web_socket_router.routes[
                 new_endpoint
             ] = router.web_socket_router.routes[route]
-        for dep in self.dependencies["all"]: 
-            if dep in router.dependencies["all"]:
+            
+        for dep in self.dependencies["ALL"]: 
+            if dep in router.dependencies["ALL"]:
                 continue
-            router.dependencies["all"][dep] = self.dependencies["all"][dep]
+            router.dependencies["ALL"][dep] = self.dependencies["ALL"][dep]
 
     def configure_authentication(self, authentication_handler: AuthenticationHandler):
         """

--- conflicted
+++ resolved
@@ -81,19 +81,14 @@
     ) -> Union[Callable, CoroutineType]:
         @wraps(handler)
         async def async_inner_handler(*args):
-            argsFromHandler = (inspect.signature(handler)).parameters.values()
-            paramList = [a.name for a in argsFromHandler]
-            specificDep = dependencies.get(endpoint, dependencies["all"])
-<<<<<<< HEAD
-            if any(key not in specificDep for key in paramList):
-=======
-            if any(key not in specificDep and specificDep.get(key) is not Request and specificDep.get(key) is not Response
-    for key in paramList):
->>>>>>> 8b5a1609
+            handler_args = (inspect.signature(handler)).parameters.values()
+            param_list = [a.name for a in handler_args]
+            deps_dict = dependencies.get(endpoint, dependencies["ALL"])
+            if any(key not in deps_dict for key in param_list):
                 raise ValueError("Unknown Argument")
-            depToPass = [specificDep[key] for key in paramList if key in specificDep]
+            deps_to_pass = [deps_dict[key] for key in param_list if key in deps_dict]
             try:
-                response = self._format_response(await handler(*depToPass))
+                response = self._format_response(await handler(*deps_to_pass))
             except Exception as err:
                 if exception_handler is None:
                     raise
@@ -102,19 +97,14 @@
 
         @wraps(handler)
         def inner_handler(*args):
-            argsFromHandler = (inspect.signature(handler)).parameters.values()
-            paramList = [a.name for a in argsFromHandler]
-            specificDep = dependencies.get(endpoint, dependencies["all"])
-<<<<<<< HEAD
-            if any(key not in specificDep for key in paramList):
-=======
-            if any(key not in specificDep and specificDep.get(key) is not Request and specificDep.get(key) is not Response
-    for key in paramList):
->>>>>>> 8b5a1609
+            handler_args = (inspect.signature(handler)).parameters.values()
+            param_list = [a.name for a in handler_args]
+            deps_dict = dependencies.get(endpoint, dependencies["ALL"])
+            if any(key not in deps_dict for key in param_list):
                 raise ValueError("Unknown Argument")
-            depToPass = [specificDep[key] for key in paramList if key in specificDep]         
+            deps_to_pass = [deps_dict[key] for key in param_list if key in deps_dict]         
             try:
-                response = self._format_response(handler(*depToPass))
+                response = self._format_response(handler(*deps_to_pass))
             except Exception as err:
                 if exception_handler is None:
                     raise

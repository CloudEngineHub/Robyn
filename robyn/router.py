import inspect
from abc import ABC, abstractmethod
from asyncio import iscoroutinefunction
from functools import wraps
from inspect import signature
from types import CoroutineType
from typing import Callable, Dict, List, NamedTuple, Union, Optional
from robyn.authentication import AuthenticationHandler, AuthenticationNotConfiguredError

from robyn.robyn import FunctionInfo, HttpMethod, MiddlewareType, Request, Response
from robyn import status_codes
from robyn.types import Header
from robyn.ws import WS


class Route(NamedTuple):
    route_type: HttpMethod
    route: str
    function: FunctionInfo
    is_const: bool


class RouteMiddleware(NamedTuple):
    middleware_type: MiddlewareType
    route: str
    function: FunctionInfo


class GlobalMiddleware(NamedTuple):
    middleware_type: MiddlewareType
    function: FunctionInfo


class BaseRouter(ABC):
    @abstractmethod
    def add_route(*args) -> Union[Callable, CoroutineType, WS]:
        ...


class Router(BaseRouter):
    def __init__(self) -> None:
        super().__init__()
        self.routes: List[Route] = []

    def _format_response(
        self,
        res: dict,
        default_response_header: dict,
    ) -> Response:
        headers = (
            {"Content-Type": "text/plain"}
            if not default_response_header
            else default_response_header
        )
        response = {}
        if isinstance(res, dict):
            status_code = res.get("status_code", status_codes.HTTP_200_OK)
            headers = res.get("headers", headers)
            description = res.get("description", "")

            if not isinstance(status_code, int):
                status_code = int(status_code)  # status_code can potentially be string

            response = Response(status_code=status_code, headers=headers, description=description)
            file_path = res.get("file_path")
            if file_path is not None:
                response.file_path = file_path
        elif isinstance(res, Response):
            response = res
        elif isinstance(res, bytes):
            response = Response(
                status_code=status_codes.HTTP_200_OK,
                headers={"Content-Type": "application/octet-stream"},
                description=res,
            )
        else:
            response = Response(
                status_code=status_codes.HTTP_200_OK,
                headers=headers,
                description=str(res).encode("utf-8"),
            )
        return response

    def validate_handler_args(self, handler, endpoint, dependencies):
        #Ensure handler function arguments match provided dependencies for an endpoint.
        handler_args = (inspect.signature(handler)).parameters.values()
        param_list = [a.name for a in handler_args]
        dependency_dict = dependencies.get("ALL_ROUTES", {})
        endpoint_dependencies = dependencies.get(endpoint, {})
        dependency_dict.update(endpoint_dependencies)
        #dependency_dict = {**dependencies.get(endpoint, {}), **dependencies["ALL_ROUTES"]}
        for param in param_list:
            if param not in dependency_dict:
                raise ValueError(
                    f"Arguments of the {handler.__name__} function do not match the dependencies provided for the {endpoint} endpoint. Please check the dependencies provided for the {endpoint} endpoint and try again. {param_list} {dependency_dict}"
                )
        return param_list, dependency_dict
    
    def add_route(
        self,
        route_type: HttpMethod,
        endpoint: str,
        handler: Callable,
        is_const: bool,
        dependencies: Dict[str, any],
        exception_handler: Optional[Callable],
        default_response_headers: List[Header],
    ) -> Union[Callable, CoroutineType]:
        response_headers = {d.key: d.val for d in default_response_headers}

        @wraps(handler)
        async def async_inner_handler(*args):
            param_list, dependency_dict = self.validate_handler_args(handler, endpoint, dependencies)
            # dependencies_to_pass construction considers each parameter specified in the handler function
            #'request' specified in init's dep mapping lets this construction account for a request parameter in the handler function
            dependencies_to_pass = [
                dependency_dict[key] for key in param_list if key in dependency_dict
            ]
            try:
<<<<<<< HEAD
                response = self._format_response(await handler(*dependencies_to_pass))
=======
                response = self._format_response(
                    await handler(*args),
                    response_headers,
                )
>>>>>>> a11c0238
            except Exception as err:
                if exception_handler is None:
                    raise
                response = self._format_response(
                    exception_handler(err),
                    response_headers,
                )
            return response

        @wraps(handler)
        def inner_handler(*args):
            param_list, dependency_dict = self.validate_handler_args(handler, endpoint, dependencies)

            for param in param_list:
                if param not in dependency_dict:
                    raise ValueError(
                        f"Arguments of the {handler.__name__} function do not match the dependencies provided for the {endpoint} endpoint. Please check the dependencies provided for the {endpoint} endpoint and try again. {param_list} {dependency_dict}"
                    )

            # dependencies_to_pass construction considers each parameter specified in the handler function
            #'request' specified in init's dep mapping lets this construction account for a request parameter in the handler function
            dependencies_to_pass = [
                dependency_dict[key] for key in param_list if key in dependency_dict
            ]

            try:
<<<<<<< HEAD
                response = self._format_response(handler(*dependencies_to_pass))
=======
                response = self._format_response(
                    handler(*args),
                    response_headers,
                )
>>>>>>> a11c0238
            except Exception as err:
                if exception_handler is None:
                    raise
                response = self._format_response(
                    exception_handler(err),
                    response_headers,
                )
            return response

        number_of_params = len(signature(handler).parameters)
        if iscoroutinefunction(handler):
            function = FunctionInfo(async_inner_handler, True, number_of_params)
            self.routes.append(Route(route_type, endpoint, function, is_const))
            return async_inner_handler
        else:
            function = FunctionInfo(inner_handler, False, number_of_params)
            self.routes.append(Route(route_type, endpoint, function, is_const))
            return inner_handler

    def get_routes(self) -> List[Route]:
        return self.routes


class MiddlewareRouter(BaseRouter):
    def __init__(self) -> None:
        super().__init__()
        self.global_middlewares: List[GlobalMiddleware] = []
        self.route_middlewares: List[RouteMiddleware] = []
        self.authentication_handler: Optional[AuthenticationHandler] = None

    def set_authentication_handler(self, authentication_handler: AuthenticationHandler):
        self.authentication_handler = authentication_handler

    def add_route(
        self, middleware_type: MiddlewareType, endpoint: str, handler: Callable
    ) -> Callable:
        number_of_params = len(signature(handler).parameters)
        function = FunctionInfo(handler, iscoroutinefunction(handler), number_of_params)
        self.route_middlewares.append(
            RouteMiddleware(middleware_type, endpoint, function)
        )
        return handler

    def add_auth_middleware(self, endpoint: str):
        """
        This method adds an authentication middleware to the specified endpoint.
        """

        def inner(handler):
            def inner_handler(request: Request, *args):
                if not self.authentication_handler:
                    raise AuthenticationNotConfiguredError()
                identity = self.authentication_handler.authenticate(request)
                if identity is None:
                    return self.authentication_handler.unauthorized_response
                request.identity = identity
                return request

            self.add_route(MiddlewareType.BEFORE_REQUEST, endpoint, inner_handler)
            return inner_handler

        return inner

    # These inner functions are basically a wrapper around the closure(decorator) being returned.
    # They take a handler, convert it into a closure and return the arguments.
    # Arguments are returned as they could be modified by the middlewares.
    def add_middleware(
        self, middleware_type: MiddlewareType, endpoint: Optional[str]
    ) -> Callable[..., None]:
        def inner(handler):
            @wraps(handler)
            async def async_inner_handler(*args):
                return await handler(*args)

            @wraps(handler)
            def inner_handler(*args):
                return handler(*args)

            if endpoint is not None:
                if iscoroutinefunction(handler):
                    self.add_route(middleware_type, endpoint, async_inner_handler)
                else:
                    self.add_route(middleware_type, endpoint, inner_handler)
            else:
                if iscoroutinefunction(handler):
                    self.global_middlewares.append(
                        GlobalMiddleware(
                            middleware_type,
                            FunctionInfo(
                                async_inner_handler,
                                True,
                                len(signature(async_inner_handler).parameters),
                            ),
                        )
                    )
                else:
                    self.global_middlewares.append(
                        GlobalMiddleware(
                            middleware_type,
                            FunctionInfo(
                                inner_handler,
                                False,
                                len(signature(inner_handler).parameters),
                            ),
                        )
                    )

        return inner

    def get_route_middlewares(self) -> List[RouteMiddleware]:
        return self.route_middlewares

    def get_global_middlewares(self) -> List[GlobalMiddleware]:
        return self.global_middlewares


class WebSocketRouter(BaseRouter):
    def __init__(self) -> None:
        super().__init__()
        self.routes = {}

    def add_route(self, endpoint: str, web_socket: WS) -> None:
        self.routes[endpoint] = web_socket

    def get_routes(self) -> Dict[str, WS]:
        return self.routes<|MERGE_RESOLUTION|>--- conflicted
+++ resolved
@@ -117,14 +117,10 @@
                 dependency_dict[key] for key in param_list if key in dependency_dict
             ]
             try:
-<<<<<<< HEAD
-                response = self._format_response(await handler(*dependencies_to_pass))
-=======
-                response = self._format_response(
-                    await handler(*args),
-                    response_headers,
-                )
->>>>>>> a11c0238
+                response = self._format_response(
+                    await handler(*dependencies_to_pass),
+                    response_headers,
+                )
             except Exception as err:
                 if exception_handler is None:
                     raise
@@ -151,14 +147,10 @@
             ]
 
             try:
-<<<<<<< HEAD
-                response = self._format_response(handler(*dependencies_to_pass))
-=======
-                response = self._format_response(
-                    handler(*args),
-                    response_headers,
-                )
->>>>>>> a11c0238
+                response = self._format_response(
+                    handler(*dependencies_to_pass),
+                    response_headers,
+                )
             except Exception as err:
                 if exception_handler is None:
                     raise
